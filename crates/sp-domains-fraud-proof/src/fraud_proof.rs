--- conflicted
+++ resolved
@@ -4,18 +4,11 @@
 use sp_core::H256;
 use sp_domain_digests::AsPredigest;
 use sp_domains::proof_provider_and_verifier::StorageProofVerifier;
-<<<<<<< HEAD
 use sp_domains::{
-    BundleValidity, DomainId, ExecutionReceipt, InboxedBundle, InvalidBundleType, ReceiptHash,
+    DomainId, ExecutionReceipt, HeaderHashFor, HeaderHashingFor, InvalidBundleType,
     SealedBundleHeader,
 };
-use sp_runtime::traits::{
-    BlakeTwo256, Block as BlockT, Hash as HashT, Header as HeaderT, NumberFor,
-};
-=======
-use sp_domains::{DomainId, ExecutionReceipt, HeaderHashFor, HeaderHashingFor, SealedBundleHeader};
 use sp_runtime::traits::{Block as BlockT, Hash as HashT, Header as HeaderT, NumberFor};
->>>>>>> f72a6366
 use sp_runtime::{Digest, DigestItem};
 use sp_std::vec::Vec;
 use sp_trie::StorageProof;
@@ -294,19 +287,31 @@
         error("Failed to derive domain set code extrinsic")
     )]
     FailedToDeriveDomainSetCodeExtrinsic,
-<<<<<<< HEAD
     /// Bundle with requested index not found in execution receipt
     #[cfg_attr(
         feature = "thiserror",
         error("Bundle with requested index not found in execution receipt")
     )]
     BundleNotFound,
-    /// Fraud proof mismatch with actual bundle entry
-    #[cfg_attr(
-        feature = "thiserror",
-        error("Invalid bundle entry in bad receipt matches exactly with fraud proof. Bundle validity entry: {0:?}")
-    )]
-    TrueInvalidBundleFraudProofMismatch(BundleValidity),
+    /// Invalid bundle entry in bad receipt was expected to be valid but instead found invalid entry
+    #[cfg_attr(
+        feature = "thiserror",
+        error("Invalid bundle entry at {bundle_index} in bad receipt was not expected to be invalid but found: {invalid_bundle_type:?}")
+    )]
+    UnexpectedInvalidBundleEntry {
+        bundle_index: u32,
+        invalid_bundle_type: InvalidBundleType,
+    },
+    /// Invalid bundle entry in bad receipt was expected to be invalid but instead found valid entry
+    #[cfg_attr(
+        feature = "thiserror",
+        error("Invalid bundle entry at {bundle_index} in bad receipt was not expected to be valid but found valid entry with extrinsic hash: {bundle_hash:?}")
+    )]
+    UnexpectedValidBundleEntry {
+        bundle_index: u32,
+        bundle_hash: H256,
+    },
+
     /// Tx range host function did not return response (returned None)
     #[cfg_attr(
         feature = "thiserror",
@@ -319,7 +324,6 @@
         error("Received invalid information from tx range host function")
     )]
     ReceivedInvalidInfoFromTxRangeHostFn,
-=======
     /// Failed to get the bundle body
     #[cfg_attr(feature = "thiserror", error("Failed to get the bundle body"))]
     FailedToGetDomainBundleBody,
@@ -332,7 +336,6 @@
         error("The target valid bundle not found from the target bad receipt")
     )]
     TargetValidBundleNotFound,
->>>>>>> f72a6366
 }
 
 /// Proof data specific to each *expected* invalid bundle type
@@ -342,7 +345,7 @@
 }
 
 #[derive(Debug, Decode, Encode, TypeInfo, PartialEq, Eq, Clone)]
-pub struct InvalidBundlesFraudProof {
+pub struct InvalidBundlesFraudProof<ReceiptHash> {
     pub bad_receipt_hash: ReceiptHash,
     pub domain_id: DomainId,
     pub bundle_index: u32,
@@ -352,7 +355,7 @@
     pub proof_data: ProofDataPerInvalidBundleType,
 }
 
-impl InvalidBundlesFraudProof {
+impl<ReceiptHash> InvalidBundlesFraudProof<ReceiptHash> {
     pub fn new(
         bad_receipt_hash: ReceiptHash,
         domain_id: DomainId,
@@ -370,37 +373,6 @@
             extrinsic_inclusion_proof,
             is_true_invalid_fraud_proof,
             proof_data,
-        }
-    }
-
-    pub fn is_valid_with_context_of_bundle_entry(
-        &self,
-        inboxed_bundle_entry: &InboxedBundle,
-    ) -> bool {
-        // If this is true, this would mean actual invalid bundle entry in bad receipt is marked as either valid or has different invalid type thn expected.
-        // If this is false, this would mean actual valid bundle entry in bad receipt is marked as invalid with specific invalid bundle type.
-        let is_true_invalid_proof = self.is_true_invalid_fraud_proof;
-
-        match (inboxed_bundle_entry.is_invalid(), is_true_invalid_proof) {
-            // If entry is not invalid and is true proof then bundle entry is valid while it should be invalid
-            (false, true) => true,
-            // If entry is invalid and is false proof then bundle entry is invalid while it should be valid
-            (true, false) => true,
-            // If entry is invalid and is true proof then both are invalid in that case we need to compare further
-            (true, true) => {
-                // this bundle validity is not expected, because if that is the case then what
-                // fraud proof is trying to prove and what the execution receipt says match for this
-                // bundle. In that case, the fraud proof is not valid.
-                let not_expected_bundle_validity = match self.proof_data {
-                    ProofDataPerInvalidBundleType::OutOfRangeTx => BundleValidity::Invalid(
-                        InvalidBundleType::OutOfRangeTx(self.mismatched_extrinsic_index),
-                    ),
-                };
-
-                not_expected_bundle_validity != inboxed_bundle_entry.bundle
-            }
-            // If entry is not invalid and is false proof then there is no need for the fraud proof as both conclude to valid bundle entry.
-            (false, false) => false,
         }
     }
 }
@@ -426,7 +398,7 @@
         /// Hash of the bad receipt this fraud proof targeted
         bad_receipt_hash: HeaderHashFor<DomainHeader>,
     },
-    InvalidBundles(InvalidBundlesFraudProof),
+    InvalidBundles(InvalidBundlesFraudProof<HeaderHashFor<DomainHeader>>),
 }
 
 impl<Number, Hash, DomainHeader: HeaderT> FraudProof<Number, Hash, DomainHeader> {
@@ -438,18 +410,11 @@
             Self::ImproperTransactionSortition(proof) => proof.domain_id,
             #[cfg(any(feature = "std", feature = "runtime-benchmarks"))]
             Self::Dummy { domain_id, .. } => *domain_id,
-<<<<<<< HEAD
-            FraudProof::InvalidTotalRewards(proof) => proof.domain_id(),
-            FraudProof::InvalidBundles(proof) => proof.domain_id,
-            FraudProof::InvalidExtrinsicsRoot(proof) => proof.domain_id,
-            FraudProof::InvalidDomainBlockHash(proof) => proof.domain_id,
-=======
             Self::InvalidTotalRewards(proof) => proof.domain_id(),
             Self::InvalidExtrinsicsRoot(proof) => proof.domain_id,
-            Self::InvalidBundles(proof) => proof.domain_id(),
+            Self::InvalidBundles(proof) => proof.domain_id,
             Self::ValidBundle(proof) => proof.domain_id,
             Self::InvalidDomainBlockHash(proof) => proof.domain_id,
->>>>>>> f72a6366
         }
     }
 
@@ -466,19 +431,11 @@
             Self::Dummy {
                 bad_receipt_hash, ..
             } => *bad_receipt_hash,
-<<<<<<< HEAD
-            FraudProof::InvalidTotalRewards(proof) => proof.bad_receipt_hash(),
-            FraudProof::InvalidBundles(proof) => proof.bad_receipt_hash,
-            FraudProof::InvalidExtrinsicsRoot(proof) => proof.bad_receipt_hash,
-            FraudProof::InvalidDomainBlockHash(proof) => proof.bad_receipt_hash,
-=======
             Self::InvalidExtrinsicsRoot(proof) => proof.bad_receipt_hash,
             Self::InvalidTotalRewards(proof) => proof.bad_receipt_hash(),
             Self::ValidBundle(proof) => proof.bad_receipt_hash,
-            // TODO: Remove default value when invalid bundle proofs are fully expanded
-            Self::InvalidBundles(_) => Default::default(),
+            Self::InvalidBundles(proof) => proof.bad_receipt_hash,
             Self::InvalidDomainBlockHash(proof) => proof.bad_receipt_hash,
->>>>>>> f72a6366
         }
     }
 
