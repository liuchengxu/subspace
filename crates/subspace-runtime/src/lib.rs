// Copyright (C) 2021 Subspace Labs, Inc.
// SPDX-License-Identifier: GPL-3.0-or-later

// This program is free software: you can redistribute it and/or modify
// it under the terms of the GNU General Public License as published by
// the Free Software Foundation, either version 3 of the License, or
// (at your option) any later version.

// This program is distributed in the hope that it will be useful,
// but WITHOUT ANY WARRANTY; without even the implied warranty of
// MERCHANTABILITY or FITNESS FOR A PARTICULAR PURPOSE. See the
// GNU General Public License for more details.

// You should have received a copy of the GNU General Public License
// along with this program. If not, see <https://www.gnu.org/licenses/>.

#![cfg_attr(not(feature = "std"), no_std)]
#![feature(const_option, const_trait_impl)]
// `construct_runtime!` does a lot of recursion and requires us to increase the limit to 256.
#![recursion_limit = "256"]

mod domains;
mod feed_processor;
mod fees;
mod object_mapping;
mod signed_extensions;

// Make the WASM binary available.
#[cfg(feature = "std")]
include!(concat!(env!("OUT_DIR"), "/wasm_binary.rs"));

#[cfg(feature = "runtime-benchmarks")]
#[macro_use]
extern crate frame_benchmarking;

use crate::feed_processor::feed_processor;
pub use crate::feed_processor::FeedProcessorKind;
use crate::fees::{OnChargeTransaction, TransactionByteFee};
use crate::object_mapping::extract_block_object_mapping;
use crate::signed_extensions::{CheckStorageAccess, DisablePallets};
use codec::{Decode, Encode, MaxEncodedLen};
use core::mem;
use core::num::NonZeroU64;
use domain_runtime_primitives::{BlockNumber as DomainNumber, Hash as DomainHash};
use frame_support::traits::{ConstU16, ConstU32, ConstU64, ConstU8, Everything, Get};
use frame_support::weights::constants::{RocksDbWeight, WEIGHT_REF_TIME_PER_SECOND};
use frame_support::weights::{ConstantMultiplier, IdentityFee, Weight};
use frame_support::{construct_runtime, parameter_types};
use frame_system::limits::{BlockLength, BlockWeights};
use frame_system::EnsureNever;
use pallet_feeds::feed_processor::FeedProcessor;
pub use pallet_subspace::AllowAuthoringBy;
use scale_info::TypeInfo;
use sp_api::{impl_runtime_apis, BlockT};
use sp_consensus_slots::SlotDuration;
use sp_consensus_subspace::{
    ChainConstants, EquivocationProof, FarmerPublicKey, GlobalRandomnesses, SignedVote,
    SolutionRanges, Vote,
};
use sp_core::crypto::{ByteArray, KeyTypeId};
use sp_core::{OpaqueMetadata, H256};
use sp_domains::bundle_producer_election::BundleProducerElectionParams;
use sp_domains::{DomainId, DomainsFreezeIdentifier, OpaqueBundle, OperatorId, OperatorPublicKey};
use sp_runtime::traits::{AccountIdLookup, BlakeTwo256, NumberFor};
use sp_runtime::transaction_validity::{TransactionSource, TransactionValidity};
use sp_runtime::{
    create_runtime_str, generic, AccountId32, ApplyExtrinsicResult, Perbill, SaturatedConversion,
};
use sp_std::prelude::*;
#[cfg(feature = "std")]
use sp_version::NativeVersion;
use sp_version::RuntimeVersion;
use static_assertions::const_assert;
use subspace_core_primitives::crypto::Scalar;
use subspace_core_primitives::objects::BlockObjectMapping;
use subspace_core_primitives::{
    HistorySize, Piece, Randomness, Record, SegmentCommitment, SegmentHeader, SegmentIndex,
    SolutionRange, U256,
};
use subspace_runtime_primitives::{
    opaque, AccountId, Balance, BlockNumber, Hash, Index, Moment, Signature,
    MIN_REPLICATION_FACTOR, SHANNON, SSC, STORAGE_FEES_ESCROW_BLOCK_REWARD,
    STORAGE_FEES_ESCROW_BLOCK_TAX,
};

sp_runtime::impl_opaque_keys! {
    pub struct SessionKeys {
    }
}

/// How many pieces one sector is supposed to contain (max)
const MAX_PIECES_IN_SECTOR: u16 = 1000;

// To learn more about runtime versioning and what each of the following value means:
//   https://substrate.dev/docs/en/knowledgebase/runtime/upgrades#runtime-versioning
#[sp_version::runtime_version]
pub const VERSION: RuntimeVersion = RuntimeVersion {
    spec_name: create_runtime_str!("subspace"),
    impl_name: create_runtime_str!("subspace"),
    authoring_version: 0,
    spec_version: 1,
    impl_version: 0,
    apis: RUNTIME_API_VERSIONS,
    transaction_version: 0,
    state_version: 0,
};

/// The version information used to identify this runtime when compiled natively.
#[cfg(feature = "std")]
pub fn native_version() -> NativeVersion {
    NativeVersion {
        runtime_version: VERSION,
        can_author_with: Default::default(),
    }
}

// TODO: Many of below constants should probably be updatable but currently they are not

/// Since Subspace is probabilistic this is the average expected block time that
/// we are targeting. Blocks will be produced at a minimum duration defined
/// by `SLOT_DURATION`, but some slots will not be allocated to any
/// farmer and hence no block will be produced. We expect to have this
/// block time on average following the defined slot duration and the value
/// of `c` configured for Subspace (where `1 - c` represents the probability of
/// a slot being empty).
/// This value is only used indirectly to define the unit constants below
/// that are expressed in blocks. The rest of the code should use
/// `SLOT_DURATION` instead (like the Timestamp pallet for calculating the
/// minimum period).
///
/// Based on:
/// <https://research.web3.foundation/en/latest/polkadot/block-production/Babe.html#-6.-practical-results>
pub const MILLISECS_PER_BLOCK: u64 = 6000;

// NOTE: Currently it is not possible to change the slot duration after the chain has started.
//       Attempting to do so will brick block production.
const SLOT_DURATION: u64 = 2000;

/// 1 in 6 slots (on average, not counting collisions) will have a block.
/// Must match ratio between block and slot duration in constants above.
const SLOT_PROBABILITY: (u64, u64) = (1, 6);

/// The amount of time, in blocks, between updates of global randomness.
const GLOBAL_RANDOMNESS_UPDATE_INTERVAL: BlockNumber = 256;

/// Era duration in blocks.
const ERA_DURATION_IN_BLOCKS: BlockNumber = 2016;

const EQUIVOCATION_REPORT_LONGEVITY: BlockNumber = 256;

/// Initial tx range = U256::MAX / INITIAL_DOMAIN_TX_RANGE.
const INITIAL_DOMAIN_TX_RANGE: u64 = 10;

/// Tx range is adjusted every DOMAIN_TX_RANGE_ADJUSTMENT_INTERVAL blocks.
const TX_RANGE_ADJUSTMENT_INTERVAL_BLOCKS: u64 = 100;

// We assume initial plot size starts with the a single sector, where we effectively audit each
// chunk of every piece.
const INITIAL_SOLUTION_RANGE: SolutionRange = (SolutionRange::MAX
    // Account for number of pieces plotted initially (assuming 1 sector)
    / MAX_PIECES_IN_SECTOR as u64
    // Account for slot probability
    / SLOT_PROBABILITY.1 * SLOT_PROBABILITY.0
    // Account for probability of hitting occupied s-bucket in sector (for one piece)
    / Record::NUM_S_BUCKETS as u64 * Record::NUM_CHUNKS as u64
    // Account for how many audit chunks each chunk has
    / mem::size_of::<SolutionRange>() as u64)
    .saturating_mul(Scalar::FULL_BYTES as u64);

/// Number of votes expected per block.
///
/// This impacts solution range for votes in consensus.
const EXPECTED_VOTES_PER_BLOCK: u32 = 9;

/// Number of latest archived segments that are considered "recent history".
const RECENT_SEGMENTS: HistorySize = HistorySize::new(NonZeroU64::new(5).expect("Not zero; qed"));
/// Fraction of pieces from the "recent history" (`recent_segments`) in each sector.
const RECENT_HISTORY_FRACTION: (HistorySize, HistorySize) = (
    HistorySize::new(NonZeroU64::new(1).expect("Not zero; qed")),
    HistorySize::new(NonZeroU64::new(10).expect("Not zero; qed")),
);
/// Minimum lifetime of a plotted sector, measured in archived segment.
const MIN_SECTOR_LIFETIME: HistorySize =
    HistorySize::new(NonZeroU64::new(4).expect("Not zero; qed"));

/// The block weight for 2 seconds of compute
const BLOCK_WEIGHT_FOR_2_SEC: Weight =
    Weight::from_parts(WEIGHT_REF_TIME_PER_SECOND.saturating_mul(2), u64::MAX);

/// A ratio of `Normal` dispatch class within block, for `BlockWeight` and `BlockLength`.
const NORMAL_DISPATCH_RATIO: Perbill = Perbill::from_percent(75);

/// Maximum block length for non-`Normal` extrinsic is 5 MiB.
const MAX_BLOCK_LENGTH: u32 = 5 * 1024 * 1024;

parameter_types! {
    pub const Version: RuntimeVersion = VERSION;
    pub const BlockHashCount: BlockNumber = 2400;
    /// We allow for 2 seconds of compute with a 6 second average block time.
    pub SubspaceBlockWeights: BlockWeights = BlockWeights::with_sensible_defaults(BLOCK_WEIGHT_FOR_2_SEC, NORMAL_DISPATCH_RATIO);
    /// We allow for 3.75 MiB for `Normal` extrinsic with 5 MiB maximum block length.
    pub SubspaceBlockLength: BlockLength = BlockLength::max_with_normal_ratio(MAX_BLOCK_LENGTH, NORMAL_DISPATCH_RATIO);
}

pub type SS58Prefix = ConstU16<2254>;

// Configure FRAME pallets to include in runtime.

impl frame_system::Config for Runtime {
    /// The basic call filter to use in dispatchable.
    ///
    /// `Everything` is used here as we use the signed extension
    /// `DisablePallets` as the actual call filter.
    type BaseCallFilter = Everything;
    /// Block & extrinsics weights: base values and limits.
    type BlockWeights = SubspaceBlockWeights;
    /// The maximum length of a block (in bytes).
    type BlockLength = SubspaceBlockLength;
    /// The identifier used to distinguish between accounts.
    type AccountId = AccountId;
    /// The aggregated dispatch type that is available for extrinsics.
    type RuntimeCall = RuntimeCall;
    /// The lookup mechanism to get account ID from whatever is passed in dispatchers.
    type Lookup = AccountIdLookup<AccountId, ()>;
    /// The index type for storing how many extrinsics an account has signed.
    type Index = Index;
    /// The index type for blocks.
    type BlockNumber = BlockNumber;
    /// The type for hashing blocks and tries.
    type Hash = Hash;
    /// The hashing algorithm used.
    type Hashing = BlakeTwo256;
    /// The header type.
    type Header = Header;
    /// The ubiquitous event type.
    type RuntimeEvent = RuntimeEvent;
    /// The ubiquitous origin type.
    type RuntimeOrigin = RuntimeOrigin;
    /// Maximum number of block number to block hash mappings to keep (oldest pruned first).
    type BlockHashCount = ConstU32<250>;
    /// The weight of database operations that the runtime can invoke.
    type DbWeight = RocksDbWeight;
    /// Version of the runtime.
    type Version = Version;
    /// Converts a module to the index of the module in `construct_runtime!`.
    ///
    /// This type is being generated by `construct_runtime!`.
    type PalletInfo = PalletInfo;
    /// What to do if a new account is created.
    type OnNewAccount = ();
    /// What to do if an account is fully reaped from the system.
    type OnKilledAccount = ();
    /// The data to be stored in an account.
    type AccountData = pallet_balances::AccountData<Balance>;
    /// Weight information for the extrinsics of this pallet.
    type SystemWeightInfo = ();
    /// This is used as an identifier of the chain.
    type SS58Prefix = SS58Prefix;
    /// The set code logic, just the default since we're not a parachain.
    type OnSetCode = ();
    type MaxConsumers = ConstU32<16>;
}

parameter_types! {
    pub const SlotProbability: (u64, u64) = SLOT_PROBABILITY;
    pub const ExpectedBlockTime: Moment = MILLISECS_PER_BLOCK;
    pub const ExpectedVotesPerBlock: u32 = EXPECTED_VOTES_PER_BLOCK;
    pub const RecentSegments: HistorySize = RECENT_SEGMENTS;
    pub const RecentHistoryFraction: (HistorySize, HistorySize) = RECENT_HISTORY_FRACTION;
    pub const MinSectorLifetime: HistorySize = MIN_SECTOR_LIFETIME;
    // Disable solution range adjustment at the start of chain.
    // Root origin must enable later
    pub const ShouldAdjustSolutionRange: bool = false;
}

pub struct ConfirmationDepthK;

impl Get<BlockNumber> for ConfirmationDepthK {
    fn get() -> BlockNumber {
        pallet_runtime_configs::ConfirmationDepthK::<Runtime>::get()
    }
}

impl pallet_subspace::Config for Runtime {
    type RuntimeEvent = RuntimeEvent;
    type GlobalRandomnessUpdateInterval = ConstU32<GLOBAL_RANDOMNESS_UPDATE_INTERVAL>;
    type EraDuration = ConstU32<ERA_DURATION_IN_BLOCKS>;
    type InitialSolutionRange = ConstU64<INITIAL_SOLUTION_RANGE>;
    type SlotProbability = SlotProbability;
    type ExpectedBlockTime = ExpectedBlockTime;
    type ConfirmationDepthK = ConfirmationDepthK;
    type RecentSegments = RecentSegments;
    type RecentHistoryFraction = RecentHistoryFraction;
    type MinSectorLifetime = MinSectorLifetime;
    type ExpectedVotesPerBlock = ExpectedVotesPerBlock;
    type MaxPiecesInSector = ConstU16<{ MAX_PIECES_IN_SECTOR }>;
    type ShouldAdjustSolutionRange = ShouldAdjustSolutionRange;
    type GlobalRandomnessIntervalTrigger = pallet_subspace::NormalGlobalRandomnessInterval;
    type EraChangeTrigger = pallet_subspace::NormalEraChange;

    type HandleEquivocation = pallet_subspace::equivocation::EquivocationHandler<
        OffencesSubspace,
        ConstU64<{ EQUIVOCATION_REPORT_LONGEVITY as u64 }>,
    >;

    type WeightInfo = pallet_subspace::weights::SubstrateWeight<Runtime>;
}

impl pallet_timestamp::Config for Runtime {
    /// A timestamp: milliseconds since the unix epoch.
    type Moment = Moment;
    type OnTimestampSet = Subspace;
    type MinimumPeriod = ConstU64<{ SLOT_DURATION / 2 }>;
    type WeightInfo = ();
}

parameter_types! {
    // TODO: Correct value
    pub const ExistentialDeposit: Balance = 500 * SHANNON;
}

#[derive(
    PartialEq, Eq, Clone, Encode, Decode, TypeInfo, MaxEncodedLen, Ord, PartialOrd, Copy, Debug,
)]
pub enum FreezeIdentifier {
    Domains(DomainsFreezeIdentifier),
}

impl pallet_domains::FreezeIdentifier<Runtime> for FreezeIdentifier {
    fn staking_freeze_id(operator_id: OperatorId) -> Self {
        Self::Domains(DomainsFreezeIdentifier::Staking(operator_id))
    }

    fn domain_instantiation_id(domain_id: DomainId) -> Self {
        Self::Domains(DomainsFreezeIdentifier::DomainInstantiation(domain_id))
    }
}

parameter_types! {
    // TODO: revisit this
    pub const MaxFreezes: u32 = 100;
}

impl pallet_balances::Config for Runtime {
    type MaxLocks = ConstU32<50>;
    type MaxReserves = ();
    type ReserveIdentifier = [u8; 8];
    /// The type for recording an account's balance.
    type Balance = Balance;
    /// The ubiquitous event type.
    type RuntimeEvent = RuntimeEvent;
    type DustRemoval = ();
    type ExistentialDeposit = ExistentialDeposit;
    type AccountStore = System;
    type WeightInfo = pallet_balances::weights::SubstrateWeight<Runtime>;
    type FreezeIdentifier = FreezeIdentifier;
    type MaxFreezes = MaxFreezes;
    type RuntimeHoldReason = ();
    type MaxHolds = ();
}

parameter_types! {
    pub const StorageFeesEscrowBlockReward: (u64, u64) = STORAGE_FEES_ESCROW_BLOCK_REWARD;
    pub const StorageFeesEscrowBlockTax: (u64, u64) = STORAGE_FEES_ESCROW_BLOCK_TAX;
}

pub struct CreditSupply;

impl Get<Balance> for CreditSupply {
    fn get() -> Balance {
        Balances::total_issuance()
    }
}

pub struct TotalSpacePledged;

impl Get<u128> for TotalSpacePledged {
    fn get() -> u128 {
        // Operations reordered to avoid data loss, but essentially are:
        // SolutionRange::MAX * SlotProbability
        //     / solution_range * Piece::SIZE
        //     / Record::NUM_S_BUCKETS * Record::NUM_CHUNKS
        //     / SolutionRange::SIZE * Scalar::FULL_BYTES
        u128::from(u64::MAX)
            .saturating_mul(Piece::SIZE as u128)
            .saturating_mul(u128::from(SlotProbability::get().0))
            / Record::NUM_S_BUCKETS as u128
            * Record::NUM_CHUNKS as u128
            / u128::from(Subspace::solution_ranges().current)
            / u128::from(SlotProbability::get().1)
            * Scalar::FULL_BYTES as u128
            / mem::size_of::<SolutionRange>() as u128
    }
}

pub struct BlockchainHistorySize;

impl Get<u128> for BlockchainHistorySize {
    fn get() -> u128 {
        u128::from(Subspace::archived_history_size())
    }
}

impl pallet_transaction_fees::Config for Runtime {
    type RuntimeEvent = RuntimeEvent;
    type MinReplicationFactor = ConstU16<MIN_REPLICATION_FACTOR>;
    type StorageFeesEscrowBlockReward = StorageFeesEscrowBlockReward;
    type StorageFeesEscrowBlockTax = StorageFeesEscrowBlockTax;
    type CreditSupply = CreditSupply;
    type TotalSpacePledged = TotalSpacePledged;
    type BlockchainHistorySize = BlockchainHistorySize;
    type Currency = Balances;
    type FindBlockRewardAddress = Subspace;
    type WeightInfo = ();
}

impl pallet_transaction_payment::Config for Runtime {
    type RuntimeEvent = RuntimeEvent;
    type OnChargeTransaction = OnChargeTransaction;
    type OperationalFeeMultiplier = ConstU8<5>;
    type WeightToFee = IdentityFee<Balance>;
    type LengthToFee = ConstantMultiplier<Balance, TransactionByteFee>;
    type FeeMultiplierUpdate = ();
}

impl pallet_utility::Config for Runtime {
    type RuntimeEvent = RuntimeEvent;
    type RuntimeCall = RuntimeCall;
    type PalletsOrigin = OriginCaller;
    type WeightInfo = pallet_utility::weights::SubstrateWeight<Runtime>;
}

impl pallet_sudo::Config for Runtime {
    type RuntimeEvent = RuntimeEvent;
    type RuntimeCall = RuntimeCall;
    type WeightInfo = pallet_sudo::weights::SubstrateWeight<Runtime>;
}

impl<C> frame_system::offchain::SendTransactionTypes<C> for Runtime
where
    RuntimeCall: From<C>,
{
    type Extrinsic = UncheckedExtrinsic;
    type OverarchingCall = RuntimeCall;
}

impl pallet_offences_subspace::Config for Runtime {
    type RuntimeEvent = RuntimeEvent;
    type OnOffenceHandler = Subspace;
}

parameter_types! {
    pub const MaximumReceiptDrift: BlockNumber = 128;
    pub const InitialDomainTxRange: u64 = INITIAL_DOMAIN_TX_RANGE;
    pub const DomainTxRangeAdjustmentInterval: u64 = TX_RANGE_ADJUSTMENT_INTERVAL_BLOCKS;
    /// Runtime upgrade is delayed for 1 day at 6 sec block time.
    pub const DomainRuntimeUpgradeDelay: BlockNumber = 14_400;
    // Minimum Operator stake is 2 * MaximumBlockWeight * WeightToFee
    pub MinOperatorStake: Balance = Balance::saturated_from(2 * BLOCK_WEIGHT_FOR_2_SEC.ref_time());
    /// Use the consensus chain's `Normal` extrinsics block size limit as the domain block size limit
    pub MaxDomainBlockSize: u32 = NORMAL_DISPATCH_RATIO * MAX_BLOCK_LENGTH;
    /// Use the consensus chain's `Normal` extrinsics block weight limit as the domain block weight limit
    pub MaxDomainBlockWeight: Weight = NORMAL_DISPATCH_RATIO * BLOCK_WEIGHT_FOR_2_SEC;
    pub const MaxBundlesPerBlock: u32 = 10;
    pub const DomainInstantiationDeposit: Balance = 100 * SSC;
    pub const MaxDomainNameLength: u32 = 32;
<<<<<<< HEAD
    pub const BlockTreePruningDepth: u32 = 256;
=======
    // TODO: revisit these
    pub const StakeWithdrawalLockingPeriod: BlockNumber = 100;
    pub const StakeEpochDuration: DomainNumber = 5;
>>>>>>> 03052161
}

// `BlockTreePruningDepth` should <= `BlockHashCount` because we need the consensus block hash to verify
// execution receipt, which is used to construct the node of the block tree.
const_assert!(BlockTreePruningDepth::get() <= BlockHashCount::get());

impl pallet_domains::Config for Runtime {
    type RuntimeEvent = RuntimeEvent;
    type DomainNumber = DomainNumber;
    type DomainHash = DomainHash;
    type ConfirmationDepthK = ConfirmationDepthK;
    type DomainRuntimeUpgradeDelay = DomainRuntimeUpgradeDelay;
    type Currency = Balances;
    type FreezeIdentifier = FreezeIdentifier;
    type WeightInfo = pallet_domains::weights::SubstrateWeight<Runtime>;
    type InitialDomainTxRange = InitialDomainTxRange;
    type DomainTxRangeAdjustmentInterval = DomainTxRangeAdjustmentInterval;
    type MinOperatorStake = MinOperatorStake;
    type MaxDomainBlockSize = MaxDomainBlockSize;
    type MaxDomainBlockWeight = MaxDomainBlockWeight;
    type MaxBundlesPerBlock = MaxBundlesPerBlock;
    type DomainInstantiationDeposit = DomainInstantiationDeposit;
    type MaxDomainNameLength = MaxDomainNameLength;
    type Share = Balance;
<<<<<<< HEAD
    type BlockTreePruningDepth = BlockTreePruningDepth;
=======
    type StakeWithdrawalLockingPeriod = StakeWithdrawalLockingPeriod;
    type StakeEpochDuration = StakeEpochDuration;
>>>>>>> 03052161
}

parameter_types! {
    pub const BlockReward: Balance = SSC / (ExpectedVotesPerBlock::get() as Balance + 1);
    pub const VoteReward: Balance = SSC / (ExpectedVotesPerBlock::get() as Balance + 1);
}

impl pallet_rewards::Config for Runtime {
    type RuntimeEvent = RuntimeEvent;
    type Currency = Balances;
    type BlockReward = BlockReward;
    type VoteReward = VoteReward;
    type FindBlockRewardAddress = Subspace;
    type FindVotingRewardAddresses = Subspace;
    type WeightInfo = ();
}

pub type FeedId = u64;

parameter_types! {
    // Limit maximum number of feeds per account
    pub const MaxFeeds: u32 = 100;
}

impl pallet_feeds::Config for Runtime {
    type RuntimeEvent = RuntimeEvent;
    type FeedId = FeedId;
    type FeedProcessorKind = FeedProcessorKind;
    type MaxFeeds = MaxFeeds;

    fn feed_processor(
        feed_processor_kind: Self::FeedProcessorKind,
    ) -> Box<dyn FeedProcessor<Self::FeedId>> {
        feed_processor(feed_processor_kind)
    }
}

impl pallet_grandpa_finality_verifier::Config for Runtime {
    type ChainId = FeedId;
}

impl pallet_object_store::Config for Runtime {
    type RuntimeEvent = RuntimeEvent;
}

impl pallet_runtime_configs::Config for Runtime {}

parameter_types! {
    // This value doesn't matter, we don't use it (`VestedTransferOrigin = EnsureNever` below).
    pub const MinVestedTransfer: Balance = 0;
}

impl orml_vesting::Config for Runtime {
    type RuntimeEvent = RuntimeEvent;
    type Currency = Balances;
    type MinVestedTransfer = MinVestedTransfer;
    type VestedTransferOrigin = EnsureNever<AccountId>;
    type WeightInfo = ();
    type MaxVestingSchedules = ConstU32<2>;
    type BlockNumberProvider = System;
}

construct_runtime!(
    pub struct Runtime where
        Block = Block,
        NodeBlock = opaque::Block,
        UncheckedExtrinsic = UncheckedExtrinsic
    {
        System: frame_system = 0,
        Timestamp: pallet_timestamp = 1,

        Subspace: pallet_subspace = 2,
        OffencesSubspace: pallet_offences_subspace = 3,
        Rewards: pallet_rewards = 4,

        Balances: pallet_balances = 5,
        TransactionFees: pallet_transaction_fees = 6,
        TransactionPayment: pallet_transaction_payment = 7,
        Utility: pallet_utility = 8,

        Feeds: pallet_feeds = 9,
        GrandpaFinalityVerifier: pallet_grandpa_finality_verifier = 10,
        ObjectStore: pallet_object_store = 11,
        Domains: pallet_domains = 12,
        RuntimeConfigs: pallet_runtime_configs = 14,

        Vesting: orml_vesting = 13,

        // Reserve some room for other pallets as we'll remove sudo pallet eventually.
        Sudo: pallet_sudo = 100,
    }
);

/// The address format for describing accounts.
pub type Address = sp_runtime::MultiAddress<AccountId, ()>;
/// Block header type as expected by this runtime.
pub type Header = generic::Header<BlockNumber, BlakeTwo256>;
/// Block type as expected by this runtime.
pub type Block = generic::Block<Header, UncheckedExtrinsic>;

/// The SignedExtension to the basic transaction logic.
pub type SignedExtra = (
    frame_system::CheckNonZeroSender<Runtime>,
    frame_system::CheckSpecVersion<Runtime>,
    frame_system::CheckTxVersion<Runtime>,
    frame_system::CheckGenesis<Runtime>,
    frame_system::CheckMortality<Runtime>,
    frame_system::CheckNonce<Runtime>,
    frame_system::CheckWeight<Runtime>,
    pallet_transaction_payment::ChargeTransactionPayment<Runtime>,
    CheckStorageAccess,
    DisablePallets,
);
/// Unchecked extrinsic type as expected by this runtime.
pub type UncheckedExtrinsic =
    generic::UncheckedExtrinsic<Address, RuntimeCall, Signature, SignedExtra>;
/// Executive: handles dispatch to the various modules.
pub type Executive = frame_executive::Executive<
    Runtime,
    Block,
    frame_system::ChainContext<Runtime>,
    Runtime,
    AllPalletsWithSystem,
>;

fn extract_segment_headers(ext: &UncheckedExtrinsic) -> Option<Vec<SegmentHeader>> {
    match &ext.function {
        RuntimeCall::Subspace(pallet_subspace::Call::store_segment_headers { segment_headers }) => {
            Some(segment_headers.clone())
        }
        _ => None,
    }
}

struct RewardAddress([u8; 32]);

impl From<FarmerPublicKey> for RewardAddress {
    #[inline]
    fn from(farmer_public_key: FarmerPublicKey) -> Self {
        Self(
            farmer_public_key
                .as_slice()
                .try_into()
                .expect("Public key is always of correct size; qed"),
        )
    }
}

impl From<RewardAddress> for AccountId32 {
    #[inline]
    fn from(reward_address: RewardAddress) -> Self {
        reward_address.0.into()
    }
}

#[cfg(feature = "runtime-benchmarks")]
mod benches {
    frame_benchmarking::define_benchmarks!(
        [frame_benchmarking, BaselineBench::<Runtime>]
        [frame_system, SystemBench::<Runtime>]
        [pallet_balances, Balances]
        [pallet_domains, Domains]
        [pallet_subspace, Subspace]
        [pallet_timestamp, Timestamp]
    );
}

impl_runtime_apis! {
    impl sp_api::Core<Block> for Runtime {
        fn version() -> RuntimeVersion {
            VERSION
        }

        fn execute_block(block: Block) {
            Executive::execute_block(block);
        }

        fn initialize_block(header: &<Block as BlockT>::Header) {
            Executive::initialize_block(header)
        }
    }

    impl sp_api::Metadata<Block> for Runtime {
        fn metadata() -> OpaqueMetadata {
            OpaqueMetadata::new(Runtime::metadata().into())
        }

        fn metadata_at_version(version: u32) -> Option<OpaqueMetadata> {
            Runtime::metadata_at_version(version)
        }

        fn metadata_versions() -> sp_std::vec::Vec<u32> {
            Runtime::metadata_versions()
        }
    }

    impl sp_block_builder::BlockBuilder<Block> for Runtime {
        fn apply_extrinsic(extrinsic: <Block as BlockT>::Extrinsic) -> ApplyExtrinsicResult {
            Executive::apply_extrinsic(extrinsic)
        }

        fn finalize_block() -> <Block as BlockT>::Header {
            Executive::finalize_block()
        }

        fn inherent_extrinsics(data: sp_inherents::InherentData) -> Vec<<Block as BlockT>::Extrinsic> {
            data.create_extrinsics()
        }

        fn check_inherents(
            block: Block,
            data: sp_inherents::InherentData,
        ) -> sp_inherents::CheckInherentsResult {
            data.check_extrinsics(&block)
        }
    }

    impl sp_transaction_pool::runtime_api::TaggedTransactionQueue<Block> for Runtime {
        fn validate_transaction(
            source: TransactionSource,
            tx: <Block as BlockT>::Extrinsic,
            block_hash: <Block as BlockT>::Hash,
        ) -> TransactionValidity {
            Executive::validate_transaction(source, tx, block_hash)
        }
    }

    impl sp_offchain::OffchainWorkerApi<Block> for Runtime {
        fn offchain_worker(header: &<Block as BlockT>::Header) {
            Executive::offchain_worker(header)
        }
    }

    impl sp_objects::ObjectsApi<Block> for Runtime {
        fn extract_block_object_mapping(block: Block, successful_calls: Vec<Hash>) -> BlockObjectMapping {
            extract_block_object_mapping(block, successful_calls)
        }

        fn validated_object_call_hashes() -> Vec<Hash> {
            Feeds::successful_puts()
        }
    }

    impl sp_consensus_subspace::SubspaceApi<Block, FarmerPublicKey> for Runtime {
        fn history_size() -> HistorySize {
            <pallet_subspace::Pallet<Runtime>>::history_size()
        }

        fn max_pieces_in_sector() -> u16 {
            MAX_PIECES_IN_SECTOR
        }

        fn slot_duration() -> SlotDuration {
            SlotDuration::from_millis(Subspace::slot_duration())
        }

        fn global_randomnesses() -> GlobalRandomnesses {
            Subspace::global_randomnesses()
        }

        fn solution_ranges() -> SolutionRanges {
            Subspace::solution_ranges()
        }

        fn submit_report_equivocation_extrinsic(
            equivocation_proof: EquivocationProof<<Block as BlockT>::Header>,
        ) -> Option<()> {
            Subspace::submit_equivocation_report(equivocation_proof)
        }

        fn submit_vote_extrinsic(
            signed_vote: SignedVote<NumberFor<Block>, <Block as BlockT>::Hash, FarmerPublicKey>,
        ) {
            let SignedVote { vote, signature } = signed_vote;
            let Vote::V0 {
                height,
                parent_hash,
                slot,
                solution,
            } = vote;

            Subspace::submit_vote(SignedVote {
                vote: Vote::V0 {
                    height,
                    parent_hash,
                    slot,
                    solution: solution.into_reward_address_format::<RewardAddress, AccountId32>(),
                },
                signature,
            })
        }

        fn is_in_block_list(farmer_public_key: &FarmerPublicKey) -> bool {
            // TODO: Either check tx pool too for pending equivocations or replace equivocation
            //  mechanism with an alternative one, so that blocking happens faster
            Subspace::is_in_block_list(farmer_public_key)
        }

        fn segment_commitment(segment_index: SegmentIndex) -> Option<SegmentCommitment> {
            Subspace::segment_commitment(segment_index)
        }

        fn extract_segment_headers(ext: &<Block as BlockT>::Extrinsic) -> Option<Vec<SegmentHeader >> {
            extract_segment_headers(ext)
        }

        fn root_plot_public_key() -> Option<FarmerPublicKey> {
            Subspace::root_plot_public_key()
        }

        fn should_adjust_solution_range() -> bool {
            Subspace::should_adjust_solution_range()
        }

        fn chain_constants() -> ChainConstants {
            Subspace::chain_constants()
        }
    }

    impl sp_domains::transaction::PreValidationObjectApi<Block, DomainNumber, DomainHash, > for Runtime {
        fn extract_pre_validation_object(
            extrinsic: <Block as BlockT>::Extrinsic,
        ) -> sp_domains::transaction::PreValidationObject<Block, DomainNumber, DomainHash> {
            crate::domains::extract_pre_validation_object(extrinsic)
        }
    }

    impl sp_domains::DomainsApi<Block, DomainNumber, DomainHash> for Runtime {
        fn submit_bundle_unsigned(
            opaque_bundle: OpaqueBundle<NumberFor<Block>, <Block as BlockT>::Hash, DomainNumber, DomainHash>,
        ) {
            Domains::submit_bundle_unsigned(opaque_bundle)
        }

        fn extract_successful_bundles(
            domain_id: DomainId,
            extrinsics: Vec<<Block as BlockT>::Extrinsic>,
        ) -> sp_domains::OpaqueBundles<Block, DomainNumber, DomainHash> {
            crate::domains::extract_successful_bundles(domain_id, extrinsics)
        }

        fn successful_bundle_hashes() -> Vec<H256> {
            Domains::successful_bundles_of_all_domains()
        }

        fn extrinsics_shuffling_seed(header: <Block as BlockT>::Header) -> Randomness {
            crate::domains::extrinsics_shuffling_seed::<Block>(header)
        }

        fn domain_runtime_code(domain_id: DomainId) -> Option<Vec<u8>> {
            Domains::domain_runtime_code(domain_id)
        }

        fn runtime_id(domain_id: DomainId) -> Option<sp_domains::RuntimeId> {
            Domains::runtime_id(domain_id)
        }

        fn timestamp() -> Moment{
            Timestamp::now()
        }

        fn domain_tx_range(domain_id: DomainId) -> U256 {
            Domains::domain_tx_range(domain_id)
        }

    }

    impl sp_domains::BundleProducerElectionApi<Block, Balance> for Runtime {
        fn bundle_producer_election_params(domain_id: DomainId) -> Option<BundleProducerElectionParams<Balance>> {
            Domains::bundle_producer_election_params(domain_id)
        }

        fn operator(operator_id: OperatorId) -> Option<(OperatorPublicKey, Balance)> {
            Domains::operator(operator_id)
        }
    }

    impl sp_session::SessionKeys<Block> for Runtime {
        fn generate_session_keys(seed: Option<Vec<u8>>) -> Vec<u8> {
            SessionKeys::generate(seed)
        }

        fn decode_session_keys(
            encoded: Vec<u8>,
        ) -> Option<Vec<(Vec<u8>, KeyTypeId)>> {
            SessionKeys::decode_into_raw_public_keys(&encoded)
        }
    }

    impl frame_system_rpc_runtime_api::AccountNonceApi<Block, AccountId, Index> for Runtime {
        fn account_nonce(account: AccountId) -> Index {
            System::account_nonce(account)
        }
    }

    impl pallet_transaction_payment_rpc_runtime_api::TransactionPaymentApi<Block, Balance> for Runtime {
        fn query_info(
            uxt: <Block as BlockT>::Extrinsic,
            len: u32,
        ) -> pallet_transaction_payment_rpc_runtime_api::RuntimeDispatchInfo<Balance> {
            TransactionPayment::query_info(uxt, len)
        }
        fn query_fee_details(
            uxt: <Block as BlockT>::Extrinsic,
            len: u32,
        ) -> pallet_transaction_payment::FeeDetails<Balance> {
            TransactionPayment::query_fee_details(uxt, len)
        }
        fn query_weight_to_fee(weight: Weight) -> Balance {
            TransactionPayment::weight_to_fee(weight)
        }
        fn query_length_to_fee(length: u32) -> Balance {
            TransactionPayment::length_to_fee(length)
        }
    }

    #[cfg(feature = "runtime-benchmarks")]
    impl frame_benchmarking::Benchmark<Block> for Runtime {
        fn benchmark_metadata(extra: bool) -> (
            Vec<frame_benchmarking::BenchmarkList>,
            Vec<frame_support::traits::StorageInfo>,
        ) {
            use frame_benchmarking::{baseline, Benchmarking, BenchmarkList};
            use frame_support::traits::StorageInfoTrait;
            use frame_system_benchmarking::Pallet as SystemBench;
            use baseline::Pallet as BaselineBench;

            let mut list = Vec::<BenchmarkList>::new();
            list_benchmarks!(list, extra);

            let storage_info = AllPalletsWithSystem::storage_info();

            (list, storage_info)
        }

        fn dispatch_benchmark(
            config: frame_benchmarking::BenchmarkConfig
        ) -> Result<Vec<frame_benchmarking::BenchmarkBatch>, sp_runtime::RuntimeString> {
            use frame_benchmarking::{baseline, Benchmarking, BenchmarkBatch, TrackedStorageKey};

            use frame_system_benchmarking::Pallet as SystemBench;
            use baseline::Pallet as BaselineBench;

            impl frame_system_benchmarking::Config for Runtime {}
            impl baseline::Config for Runtime {}

            use frame_support::traits::WhitelistedStorageKeys;
            let whitelist: Vec<TrackedStorageKey> = AllPalletsWithSystem::whitelisted_storage_keys();

            let mut batches = Vec::<BenchmarkBatch>::new();
            let params = (&config, &whitelist);
            add_benchmarks!(params, batches);

            Ok(batches)
        }
    }
}<|MERGE_RESOLUTION|>--- conflicted
+++ resolved
@@ -464,13 +464,10 @@
     pub const MaxBundlesPerBlock: u32 = 10;
     pub const DomainInstantiationDeposit: Balance = 100 * SSC;
     pub const MaxDomainNameLength: u32 = 32;
-<<<<<<< HEAD
     pub const BlockTreePruningDepth: u32 = 256;
-=======
     // TODO: revisit these
     pub const StakeWithdrawalLockingPeriod: BlockNumber = 100;
     pub const StakeEpochDuration: DomainNumber = 5;
->>>>>>> 03052161
 }
 
 // `BlockTreePruningDepth` should <= `BlockHashCount` because we need the consensus block hash to verify
@@ -495,12 +492,9 @@
     type DomainInstantiationDeposit = DomainInstantiationDeposit;
     type MaxDomainNameLength = MaxDomainNameLength;
     type Share = Balance;
-<<<<<<< HEAD
     type BlockTreePruningDepth = BlockTreePruningDepth;
-=======
     type StakeWithdrawalLockingPeriod = StakeWithdrawalLockingPeriod;
     type StakeEpochDuration = StakeEpochDuration;
->>>>>>> 03052161
 }
 
 parameter_types! {
