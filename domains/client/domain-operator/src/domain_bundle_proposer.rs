--- conflicted
+++ resolved
@@ -75,12 +75,7 @@
 
     pub(crate) async fn propose_bundle_at(
         &self,
-<<<<<<< HEAD
         proof_of_election: ProofOfElection<CBlock::Hash>,
-        parent_chain: ParentChain,
-=======
-        proof_of_election: ProofOfElection,
->>>>>>> 9422744c
         tx_range: U256,
     ) -> sp_blockchain::Result<ProposeBundleOutput<Block, CBlock>> {
         let parent_number = self.client.info().best_number;
