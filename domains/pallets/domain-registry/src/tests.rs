--- conflicted
+++ resolved
@@ -272,26 +272,16 @@
 
         assert_noop!(
             DomainRegistry::update_domain_stake(
-<<<<<<< HEAD
-                Origin::signed(1),
+                RuntimeOrigin::signed(1),
                 genesis_core_domain_id,
-=======
-                RuntimeOrigin::signed(1),
-                DomainId::from(0),
->>>>>>> 15f318e9
                 Percent::from_percent(10),
             ),
             Error::<Test>::OperatorStakeTooSmall
         );
 
         assert_ok!(DomainRegistry::update_domain_stake(
-<<<<<<< HEAD
-            Origin::signed(1),
+            RuntimeOrigin::signed(1),
             genesis_core_domain_id,
-=======
-            RuntimeOrigin::signed(1),
-            DomainId::from(0),
->>>>>>> 15f318e9
             Percent::from_percent(20),
         ));
 
@@ -315,37 +305,22 @@
         // only 80% is available.
         assert_noop!(
             DomainRegistry::register_domain_operator(
-<<<<<<< HEAD
-                Origin::signed(1),
+                RuntimeOrigin::signed(1),
                 DomainId::from(2),
-=======
-                RuntimeOrigin::signed(1),
-                DomainId::from(1),
->>>>>>> 15f318e9
                 Percent::from_percent(90),
             ),
             Error::<Test>::StakeAllocationTooLarge
         );
 
         assert_ok!(DomainRegistry::register_domain_operator(
-<<<<<<< HEAD
-            Origin::signed(1),
+            RuntimeOrigin::signed(1),
             DomainId::from(2),
-=======
-            RuntimeOrigin::signed(1),
-            DomainId::from(1),
->>>>>>> 15f318e9
             Percent::from_percent(80),
         ));
 
         assert_ok!(DomainRegistry::register_domain_operator(
-<<<<<<< HEAD
-            Origin::signed(2),
+            RuntimeOrigin::signed(2),
             genesis_core_domain_id,
-=======
-            RuntimeOrigin::signed(2),
-            DomainId::from(0),
->>>>>>> 15f318e9
             Percent::from_percent(50),
         ));
 
@@ -369,33 +344,19 @@
 fn deregister_domain_operator_should_work() {
     new_test_ext().execute_with(|| {
         assert_noop!(
-<<<<<<< HEAD
-            DomainRegistry::deregister_domain_operator(Origin::signed(3), DomainId::from(1)),
-=======
-            DomainRegistry::deregister_domain_operator(RuntimeOrigin::signed(3), DomainId::from(0)),
->>>>>>> 15f318e9
+            DomainRegistry::deregister_domain_operator(RuntimeOrigin::signed(3), DomainId::from(1)),
             Error::<Test>::NotOperator
         );
 
         assert_ok!(DomainRegistry::register_domain_operator(
-<<<<<<< HEAD
-            Origin::signed(2),
+            RuntimeOrigin::signed(2),
             DomainId::from(1),
-=======
-            RuntimeOrigin::signed(2),
-            DomainId::from(0),
->>>>>>> 15f318e9
             Percent::from_percent(50),
         ));
 
         assert_ok!(DomainRegistry::deregister_domain_operator(
-<<<<<<< HEAD
-            Origin::signed(1),
+            RuntimeOrigin::signed(1),
             DomainId::from(1)
-=======
-            RuntimeOrigin::signed(1),
-            DomainId::from(0)
->>>>>>> 15f318e9
         ));
 
         assert!(DomainOperators::<Test>::get(1, DomainId::from(1)).is_none());
@@ -416,24 +377,14 @@
         );
 
         assert_ok!(DomainRegistry::register_domain_operator(
-<<<<<<< HEAD
-            Origin::signed(2),
+            RuntimeOrigin::signed(2),
             genesis_core_domain_id,
-=======
-            RuntimeOrigin::signed(2),
-            DomainId::from(0),
->>>>>>> 15f318e9
             Percent::from_percent(20),
         ));
 
         assert_ok!(DomainRegistry::register_domain_operator(
-<<<<<<< HEAD
-            Origin::signed(3),
+            RuntimeOrigin::signed(3),
             genesis_core_domain_id,
-=======
-            RuntimeOrigin::signed(3),
-            DomainId::from(0),
->>>>>>> 15f318e9
             Percent::from_percent(30),
         ));
 
